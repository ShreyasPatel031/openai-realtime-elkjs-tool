# OpenAI Realtime Console

This is an example application showing how to use the [OpenAI Realtime API](https://platform.openai.com/docs/guides/realtime) with [WebRTC](https://platform.openai.com/docs/guides/realtime-webrtc).

## Installation and usage

Before you begin, you'll need an OpenAI API key - [create one in the dashboard here](https://platform.openai.com/settings/api-keys). Create a `.env` file from the example file and set your API key in there:

```bash
cp .env.example .env
```

Running this application locally requires [Node.js](https://nodejs.org/) to be installed. Install dependencies for the application with:

```bash
npm install
```

Start the application server with:

```bash
npm run dev
```

This should start the console application on [http://localhost:3000](http://localhost:3000).

<<<<<<< HEAD
_Note:_ The `server.js` file uses [@fastify/vite](https://fastify-vite.dev/) to build and serve the Astro frontend contained in the [`/client`](./client) folder. You can find the configuration in the [`vite.config.js`](./vite.config.js) file.
=======
_Note:_ The `server.js` file uses [@fastify/vite](https://fastify-vite.dev/) to build and serve the React frontend contained in the `/client` folder. You can find the configuration in the [`vite.config.js` file](./vite.config.js).
>>>>>>> f4529d33

## Previous WebSockets version

The previous version of this application that used WebSockets on the client (not recommended in client-side browsers) [can be found here](https://github.com/openai/openai-realtime-console/tree/websockets).

## License

MIT<|MERGE_RESOLUTION|>--- conflicted
+++ resolved
@@ -24,11 +24,7 @@
 
 This should start the console application on [http://localhost:3000](http://localhost:3000).
 
-<<<<<<< HEAD
-_Note:_ The `server.js` file uses [@fastify/vite](https://fastify-vite.dev/) to build and serve the Astro frontend contained in the [`/client`](./client) folder. You can find the configuration in the [`vite.config.js`](./vite.config.js) file.
-=======
-_Note:_ The `server.js` file uses [@fastify/vite](https://fastify-vite.dev/) to build and serve the React frontend contained in the `/client` folder. You can find the configuration in the [`vite.config.js` file](./vite.config.js).
->>>>>>> f4529d33
+_Note:_ The `server.js` file uses [@fastify/vite](https://fastify-vite.dev/) to build and serve the React frontend contained in the [`/client`](./client) folder. You can find the configuration in the [`vite.config.js`](./vite.config.js) file.
 
 ## Previous WebSockets version
 
